import itertools as it

from gym.utils import EzPickle
import numpy as np

from magical import geom
from magical.base_env import BaseEnv, ez_init
import magical.entities as en

INLIER_RAD_MULT = 1.5
MAX_SEP_RADS = 3.5
MIN_BLOCKS = 3
MAX_BLOCKS = 4
DEFAULT_ROBOT_POSE = ((0.702, -0.255), 0.347)
DEFAULT_BLOCK_COLOURS = [
    en.ShapeColour.BLUE,
    en.ShapeColour.YELLOW,
    en.ShapeColour.RED,
    en.ShapeColour.GREEN,
]
DEFAULT_BLOCK_SHAPES = [
    en.ShapeType.STAR,
    en.ShapeType.CIRCLE,
    en.ShapeType.STAR,
    en.ShapeType.PENTAGON,
]
DEFAULT_BLOCK_POSES = [((0.790, -0.820), -0.721), ((-0.177, 0.383), -1.733),
                       ((-0.051, -0.128), 2.696), ((-0.292, -0.745), -0.159)]

EASY_BLOCK_SHAPES = [
    en.ShapeType.STAR,
    en.ShapeType.CIRCLE,
    en.ShapeType.STAR,
    en.ShapeType.SQUARE,
    ]
def longest_line(points, inlier_dist, max_separation):
    """Identifies lines of blocks by performing RANSAC-style robust regression,
    but with two differences:

    1. It exhaustively searches over all pairs, instead of randomly sampling.
    2. It ensures that the distance between adjacent pairs of blocks along the
       returned line is less than max_separation.

    Returns number of points in the longest identified line."""
    points = np.asarray(points)
    assert points.ndim == 2 and points.shape[1] == 2
    npts = len(points)
    best = min(1, npts)
    for i in range(npts - 1):
        for j in range(i + 1, npts):
            # draw a line (p_i -> p_j) and find all the inliers for that line
            pi = points[i]
            offs = points - pi[None]
            pj_off = offs[j]
            pj_unit = pj_off / np.linalg.norm(pj_off)
            proj_lens = np.squeeze(offs @ pj_unit[:, None], axis=1)
            assert len(proj_lens) == len(points)
            dists = np.linalg.norm(offs - proj_lens[:, None] * pj_unit, axis=1)
            inlier_inds, = np.nonzero(dists <= inlier_dist)
            if len(inlier_inds) <= best:
                continue

            # now that we've found the inliers, find the largest subsequence of
            # inliers that are separated by a distance of at most
            # max_separation along the line
            inlier_proj_lens = proj_lens[inlier_inds]
            inlier_proj_lens.sort()
            seps = np.abs(np.diff(inlier_proj_lens))
            # find longest run of nearby shapes
            all_runs = it.groupby(seps <= max_separation)
            one_run_lens = [len(list(r)) for v, r in all_runs if v]
            max_run = max(one_run_lens, default=0) + 1
            if max_run > best:
                best = max_run

    return best


class MakeLineEnv(BaseEnv, EzPickle):
    """In this environment, the objective is to put all blocks in a straight
    line, arranged at any angle."""
    @ez_init()
    def __init__(self, rand_colours, rand_shapes, rand_count,
                 rand_layout_minor, rand_layout_full, easy_visuals=False, **kwargs):
        super().__init__(**kwargs)
        self.rand_colours = rand_colours
        self.rand_shapes = rand_shapes
        self.rand_count = rand_count
        self.rand_layout_minor = rand_layout_minor
        self.rand_layout_full = rand_layout_full
        self.easy_visuals = easy_visuals
        if self.rand_count:
            assert self.rand_layout_full and self.rand_shapes \
                and self.rand_colours, "if shape count is randomised then " \
                "layout, shapes, and colours must be fully randomised too"
        self.inlier_dist = self.SHAPE_RAD * INLIER_RAD_MULT
        self.max_sep = self.SHAPE_RAD * MAX_SEP_RADS

    def on_reset(self):
        robot_pos, robot_angle = DEFAULT_ROBOT_POSE
        robot = self._make_robot(robot_pos, robot_angle)
        if self.easy_visuals:
            block_shapes = EASY_BLOCK_SHAPES
<<<<<<< HEAD

=======
>>>>>>> 296085d8
        else:
            block_shapes = DEFAULT_BLOCK_SHAPES
        block_colours = DEFAULT_BLOCK_COLOURS
        block_poses = DEFAULT_BLOCK_POSES
        if self.rand_count:
            n_blocks = self.rng.randint(MIN_BLOCKS, MAX_BLOCKS + 1)
            block_poses = block_poses[:1] * n_blocks
        else:
            n_blocks = len(block_shapes)
        if self.rand_colours:
            block_colours = self.rng.choice(en.SHAPE_COLOURS,
                                            size=n_blocks).tolist()
        if self.rand_shapes:
            if self.easy_visuals:
                possible_shapes = np.delete(en.SHAPE_TYPES, np.where(en.SHAPE_TYPES == 'pentagon'))
            else:
                possible_shapes = en.SHAPE_TYPES
            block_shapes = self.rng.choice(possible_shapes,
                                           size=n_blocks).tolist()

        self._blocks = []
        for bshape, bcol, (bpos, bangle) in zip(block_shapes, block_colours,
                                                block_poses):
            new_block = self._make_shape(shape_type=bshape,
                                         colour_name=bcol,
                                         init_pos=bpos,
                                         init_angle=bangle,
                                         easy_visuals=self.easy_visuals)
            self._blocks.append(new_block)

        self.add_entities(self._blocks)
        self.add_entities([robot])

        if self.rand_layout_minor or self.rand_layout_full:
            all_ents = (robot, *self._blocks)
            if self.rand_layout_minor:
                pos_limits = self.JITTER_POS_BOUND
                rot_limit = self.JITTER_ROT_BOUND
            else:
                assert self.rand_layout_full
                pos_limits = rot_limit = None

            geom.pm_randomise_all_poses(self._space,
                                        all_ents,
                                        self.ARENA_BOUNDS_LRBT,
                                        rng=self.rng,
                                        rand_pos=True,
                                        rand_rot=True,
                                        rel_pos_linf_limits=pos_limits,
                                        rel_rot_limits=rot_limit)

    def score_on_end_of_traj(self):
        points = np.asarray([(b.shape_body.position.x, b.shape_body.position.y)
                             for b in self._blocks],
                            dtype='float64')
        line_len = longest_line(points, self.inlier_dist, self.max_sep)
        max_line_len = len(points)
        # 2 outliers = score of 0; 1 outlier = score of 0.5; 0 outliers = score
        # of 1
        min_line_len = max(max_line_len - 2, 2)
        score = max(line_len - min_line_len, 0) / (max_line_len - min_line_len)
        return score<|MERGE_RESOLUTION|>--- conflicted
+++ resolved
@@ -101,10 +101,6 @@
         robot = self._make_robot(robot_pos, robot_angle)
         if self.easy_visuals:
             block_shapes = EASY_BLOCK_SHAPES
-<<<<<<< HEAD
-
-=======
->>>>>>> 296085d8
         else:
             block_shapes = DEFAULT_BLOCK_SHAPES
         block_colours = DEFAULT_BLOCK_COLOURS
