"""Some kind of 'entity' abstraction for game world objects. The robot, the
different shapes in the environment, and the non-interacting coloured 'goal
regions' are all examples of entities."""

import abc
import enum
import math
import weakref

import numpy as np
import pymunk as pm
import pymunk.autogeometry as autogeom

import magical.geom as gtools
import magical.render as r
from magical.style import (
    COLOURS_RGB, GOAL_LINE_THICKNESS, ROBOT_LINE_THICKNESS,
    SHAPE_LINE_THICKNESS, darken_rgb, lighten_rgb)

# #############################################################################
# Entity ABC
# #############################################################################


class Entity(abc.ABC):
    """Basic class for logical 'things' that can be displayed on screen and/or
    interact via physics."""
    @abc.abstractmethod
    def setup(self, viewer, space, phys_vars, label = None):
        """Set up entity graphics/physics usig a gym_render.Viewer and a
        pm.Space. Only gets called once."""
        self.shapes = []
        self.bodies = []
        self.viewer = weakref.proxy(viewer)
        self.space = weakref.proxy(space)
        self.phys_vars = weakref.proxy(phys_vars)
        self.label = label

    def update(self, dt):
        """Do an logic/physics update at some (most likely fixed) time
        interval."""

    def pre_draw(self):
        """Do a graphics state update to, e.g., update state of internal
        `Geom`s. This doesn't have to be done at every physics time step."""

    def reconstruct_signature(self):
        """Produce signature necessary to reconstruct this entity in its
        current pose. This is useful for creating new scenarios out of existing
        world states.

        Returns: tuple of (cls, kwargs), where:
            cls (type): the class that should be used to construct the
                instance.
            kwargs (dict): keyword arguments that should be passed to the
                constructor for cls."""
        raise NotImplementedError(
            f"no .reconstruct_signature() implementation for object "
            f"'{self}' of type '{type(self)}'")

    def generate_group_id(self):
        """Generate a new, unique group ID. Intended to be called from
        `.setup()` when creating `ShapeFilter`s."""
        if not hasattr(self.space, '_group_ctr'):
            self.space._group_ctr = 999
        self.space._group_ctr += 1
        return self.space._group_ctr

    @staticmethod
    def format_reconstruct_signature(cls, kwargs):
        """String-format a reconstruction signature. Makes things as
        easy to cut-and-paste as possible."""
        prefix = "    "
        kwargs_sig_parts = []
        for k, v in sorted(kwargs.items()):
            v_str = str(v)
            if isinstance(v, pm.vec2d.Vec2d):
                v_str = "(%.5g, %.5g)" % (v.x, v.y)
            elif isinstance(v, float):
                v_str = "%.5g" % v
            part = f"{prefix}{k}={v_str}"
            kwargs_sig_parts.append(part)
        kwargs_sig = ",\n".join(kwargs_sig_parts)
        result = f"{cls.__name__}(\n{kwargs_sig})"
        return result

    def add_to_space(self, *objects):
        """For adding a body or shape to the Pymunk 'space'. Keeps track of
        shapes/bodies so they can be used later. Should be called instead of
        space.add()."""
        for obj in objects:
            self.space.add(obj)
            if isinstance(obj, pm.Body):
                self.bodies.append(obj)
            elif isinstance(obj, pm.Shape):
                self.shapes.append(obj)
            elif isinstance(obj, pm.Constraint):
                pass
            else:
                raise TypeError(
                    f"don't know how to handle object '{obj}' of type "
                    f"'{type(obj)}' in class '{type(self)}'")


# #############################################################################
# Helpers
# #############################################################################


class EntityIndex:
    def __init__(self, entities):
        """Build a reverse index mapping shapes to entities. Assumes that all
        the shapes which make up an entity are stored as attributes on the
        shape, or are attached to bodies which are stored as attributes on the
        shape.

        Args:
            entities ([Entity]): list of entities to process.

        Returns:
            ent_index (dict): dictionary mapping shapes to entities."""
        self._shape_to_ent = dict()
        self._ent_to_shapes = dict()
        for entity in entities:
            shapes = entity.shapes
            self._ent_to_shapes[entity] = shapes
            for shape in shapes:
                assert shape not in self._shape_to_ent, \
                    f"shape {shape} appears in {entity} and " \
                    f"{self._shape_to_ent[shape]}"
                self._shape_to_ent[shape] = entity

    def entity_for(self, shape):
        """Look up the entity associated with a particular shape. Raises
        `KeyError` if no known entity owns the shape."""
        return self._shape_to_ent[shape]

    def shapes_for(self, ent):
        """Return a set of shapes associated with the given entity. Raises
        `KeyError` if the given entity is not in the index."""
        return self._ent_to_shapes[ent]


# #############################################################################
# Robot entity
# #############################################################################


class RobotAction(enum.IntFlag):
    NONE = 0
    UP = 1
    DOWN = 2
    LEFT = 4
    RIGHT = 8
    OPEN = 16
    CLOSE = 32


# We need to have unique, consecutive identifiers for each action so that we
# can use standard tools for categorical action spaces. This list & the
# structures that follow allow us to map robot action flag combinations to
# unique integer identifiers, and vice versa.
ACTION_NUMS_FLAGS_NAMES = (
    # (unique act ID, (up/down, left/right, open/close), act name)
    (0,  (RobotAction.NONE, RobotAction.NONE,  RobotAction.OPEN),  'Open'),  # noqa: E501
    (1,  (RobotAction.UP,   RobotAction.NONE,  RobotAction.OPEN),  'UpOpen'),  # noqa: E501
    (2,  (RobotAction.DOWN, RobotAction.NONE,  RobotAction.OPEN),  'DownOpen'),  # noqa: E501
    (3,  (RobotAction.NONE, RobotAction.LEFT,  RobotAction.OPEN),  'LeftOpen'),  # noqa: E501
    (4,  (RobotAction.UP,   RobotAction.LEFT,  RobotAction.OPEN),  'UpLeftOpen'),  # noqa: E501
    (5,  (RobotAction.DOWN, RobotAction.LEFT,  RobotAction.OPEN),  'DownLeftOpen'),  # noqa: E501
    (6,  (RobotAction.NONE, RobotAction.RIGHT, RobotAction.OPEN),  'RightOpen'),  # noqa: E501
    (7,  (RobotAction.UP,   RobotAction.RIGHT, RobotAction.OPEN),  'UpRightOpen'),  # noqa: E501
    (8,  (RobotAction.DOWN, RobotAction.RIGHT, RobotAction.OPEN),  'DownRightOpen'),  # noqa: E501
    (9,  (RobotAction.NONE, RobotAction.NONE,  RobotAction.CLOSE), 'Close'),  # noqa: E501
    (10, (RobotAction.UP,   RobotAction.NONE,  RobotAction.CLOSE), 'UpClose'),  # noqa: E501
    (11, (RobotAction.DOWN, RobotAction.NONE,  RobotAction.CLOSE), 'DownClose'),  # noqa: E501
    (12, (RobotAction.NONE, RobotAction.LEFT,  RobotAction.CLOSE), 'LeftClose'),  # noqa: E501
    (13, (RobotAction.UP,   RobotAction.LEFT,  RobotAction.CLOSE), 'UpLeftClose'),  # noqa: E501
    (14, (RobotAction.DOWN, RobotAction.LEFT,  RobotAction.CLOSE), 'DownLeftClose'),  # noqa: E501
    (15, (RobotAction.NONE, RobotAction.RIGHT, RobotAction.CLOSE), 'RightClose'),  # noqa: E501
    (16, (RobotAction.UP,   RobotAction.RIGHT, RobotAction.CLOSE), 'UpRightClose'),  # noqa: E501
    (17, (RobotAction.DOWN, RobotAction.RIGHT, RobotAction.CLOSE), 'DownRightClose'),  # noqa: E501
)  # yapf: disable
ACTION_ID_TO_FLAGS = {
    act_id: flags
    for act_id, flags, _ in ACTION_NUMS_FLAGS_NAMES
}
FLAGS_TO_ACTION_ID = {
    flags: act_id
    for act_id, flags, _ in ACTION_NUMS_FLAGS_NAMES
}


def make_finger_vertices(upper_arm_len, forearm_len, thickness, side_sign):
    """Make annoying finger polygons coordinates. Corresponding composite shape
    will have origin at root of upper arm, with upper arm oriented straight
    upwards and forearm above it."""
    up_shift = upper_arm_len / 2
    upper_arm_vertices = gtools.rect_verts(thickness, upper_arm_len)
    forearm_vertices = gtools.rect_verts(thickness, forearm_len)
    # now rotate upper arm into place & then move it to correct position
    upper_start = pm.vec2d.Vec2d(side_sign * thickness / 2, upper_arm_len / 2)
    forearm_offset_unrot = pm.vec2d.Vec2d(-side_sign * thickness / 2,
                                          forearm_len / 2)
    rot_angle = side_sign * math.pi / 8
    forearm_trans = upper_start + forearm_offset_unrot.rotated(rot_angle)
    forearm_trans.y += up_shift
    forearm_vertices_trans = [
        v.rotated(rot_angle) + forearm_trans for v in forearm_vertices
    ]
    for v in upper_arm_vertices:
        v.y += up_shift
    upper_arm_verts_final = [(v.x, v.y) for v in upper_arm_vertices]
    forearm_verts_final = [(v.x, v.y) for v in forearm_vertices_trans]
    return upper_arm_verts_final, forearm_verts_final


class Robot(Entity):
    """Robot body controlled by the agent."""
    def __init__(self, radius, init_pos, init_angle, mass=1.0):
        self.radius = radius
        self.init_pos = init_pos
        self.init_angle = init_angle
        self.mass = mass
        self.rel_turn_angle = 0.0
        self.target_speed = 0.0
        # max angle from vertical on inner side and outer
        self.finger_rot_limit_outer = math.pi / 8
        self.finger_rot_limit_inner = 0.0

    def reconstruct_signature(self):
        cls = type(self)
        kwargs = dict(radius=self.radius,
                      init_pos=self.robot_body.position,
                      init_angle=self.robot_body.angle,
                      mass=self.mass)
        return cls, kwargs

    def setup(self, *args, **kwargs):
        super().setup(*args, **kwargs)
        
        # physics setup, starting with main body
        # signature: moment_for_circle(mass, inner_rad, outer_rad, offset)
        inertia = pm.moment_for_circle(self.mass, 0, self.radius, (0, 0))
        self.robot_body = body = pm.Body(self.mass, inertia)
        body.position = self.init_pos
        body.angle = self.init_angle
        self.add_to_space(body)

        # For control. The rough joint setup was taken form tank.py in the
        # pymunk examples.
        self.control_body = control_body = pm.Body(body_type=pm.Body.KINEMATIC)
        control_body.position = self.init_pos
        control_body.angle = self.init_angle
        self.add_to_space(control_body)
        pos_control_joint = pm.PivotJoint(control_body, body, (0, 0), (0, 0))
        pos_control_joint.max_bias = 0
        pos_control_joint.max_force = self.phys_vars.robot_pos_joint_max_force
        self.add_to_space(pos_control_joint)
        rot_control_joint = pm.GearJoint(control_body, body, 0.0, 1.0)
        rot_control_joint.error_bias = 0.0
        rot_control_joint.max_bias = 2.5
        rot_control_joint.max_force = self.phys_vars.robot_rot_joint_max_force
        self.add_to_space(rot_control_joint)

        # googly eye control bodies & joints
        self.pupil_bodies = []
        for eye_side in [-1, 1]:
            eye_mass = self.mass / 10
            eye_radius = self.radius
            eye_inertia = pm.moment_for_circle(eye_mass, 0, eye_radius, (0, 0))
            eye_body = pm.Body(eye_mass, eye_inertia)
            eye_body.angle = self.init_angle
            eye_joint = pm.DampedRotarySpring(body, eye_body, 0, 0.01, 0)
            eye_joint.max_bias = 3.0
            eye_joint.max_force = 0.001
            self.pupil_bodies.append(eye_body)
            self.add_to_space(eye_body, eye_joint)

        # finger bodies/controls (annoying)
        finger_thickness = 0.25 * self.radius
        finger_upper_length = 1.1 * self.radius
        finger_lower_length = 0.7 * self.radius
        self.finger_bodies = []
        self.finger_motors = []
        finger_vertices = []
        finger_inner_vertices = []
        self.target_finger_angle = 0.0
        for finger_side in [-1, 1]:
            # basic finger body
            finger_verts = make_finger_vertices(
                upper_arm_len=finger_upper_length,
                forearm_len=finger_lower_length,
                thickness=finger_thickness,
                side_sign=finger_side)
            finger_vertices.append(finger_verts)
            finger_inner_verts = make_finger_vertices(
                upper_arm_len=finger_upper_length - ROBOT_LINE_THICKNESS * 2,
                forearm_len=finger_lower_length - ROBOT_LINE_THICKNESS * 2,
                thickness=finger_thickness - ROBOT_LINE_THICKNESS * 2,
                side_sign=finger_side)
            finger_inner_verts = [[(x, y + ROBOT_LINE_THICKNESS)
                                   for x, y in box]
                                  for box in finger_inner_verts]
            finger_inner_vertices.append(finger_inner_verts)
            # these are movement limits; they are useful below, but also
            # necessary to make initial positioning work
            if finger_side < 0:
                lower_rot_lim = -self.finger_rot_limit_inner
                upper_rot_lim = self.finger_rot_limit_outer
            if finger_side > 0:
                lower_rot_lim = -self.finger_rot_limit_outer
                upper_rot_lim = self.finger_rot_limit_inner
            finger_mass = self.mass / 8
            finger_inertia = pm.moment_for_poly(finger_mass,
                                                sum(finger_verts, []))
            finger_body = pm.Body(finger_mass, finger_inertia)
            if finger_side < 0:
                delta_finger_angle = upper_rot_lim
                finger_body.angle = self.init_angle + delta_finger_angle
            else:
                delta_finger_angle = lower_rot_lim
                finger_body.angle = self.init_angle + delta_finger_angle
            # position of finger relative to body
            finger_rel_pos = (finger_side * self.radius * 0.45,
                              self.radius * 0.1)
            finger_rel_pos_rot = gtools.rotate_vec(finger_rel_pos,
                                                   self.init_angle)
            finger_body.position = gtools.add_vecs(body.position,
                                                   finger_rel_pos_rot)
            self.add_to_space(finger_body)
            self.finger_bodies.append(finger_body)

            # pivot joint to keep it in place (it will rotate around this
            # point)
            finger_piv = pm.PivotJoint(body, finger_body, finger_body.position)
            finger_piv.error_bias = 0.0
            self.add_to_space(finger_piv)

            # rotary limit joint to stop it from getting too far out of line
            finger_limit = pm.RotaryLimitJoint(body, finger_body,
                                               lower_rot_lim, upper_rot_lim)
            finger_limit.error_bias = 0.0
            self.add_to_space(finger_limit)
            # motor to move the fingers around (very limited in power so as not
            # to conflict with rotary limit joint)
            finger_motor = pm.SimpleMotor(body, finger_body, 0.0)
            finger_motor.rate = 0.0
            finger_motor.max_bias = 0.0
            finger_motor.max_force = self.phys_vars.robot_finger_max_force
            self.add_to_space(finger_motor)
            self.finger_motors.append(finger_motor)

        # For collision. Main body circle. Signature: Circle(body, radius,
        # offset).
        robot_group = 1
        body_shape = pm.Circle(body, self.radius, (0, 0))
        body_shape.filter = pm.ShapeFilter(group=robot_group)
        body_shape.friction = 0.5
        self.add_to_space(body_shape)
        # the fingers
        finger_shapes = []
        for finger_body, finger_verts, finger_side in zip(
                self.finger_bodies, finger_vertices, [-1, 1]):
            finger_subshapes = []
            for finger_subverts in finger_verts:
                finger_subshape = pm.Poly(finger_body, finger_subverts)
                finger_subshape.filter = pm.ShapeFilter(group=robot_group)
                # grippy fingers
                finger_subshape.friction = 5.0
                finger_subshapes.append(finger_subshape)
            self.add_to_space(*finger_subshapes)
            finger_shapes.append(finger_subshapes)

        # ======================================== #
        # Graphics setup
        # ======================================== #

        # Main robot body.
        circ_body = r.make_circle(self.radius, 100, True)
        robot_colour = COLOURS_RGB['grey']
        dark_robot_colour = darken_rgb(robot_colour)
        light_robot_colour = lighten_rgb(robot_colour, 4)
        circ_body.color = robot_colour
        circ_body.outline_color = dark_robot_colour

        # Fingers.
        self.finger_xforms = []
        finger_outer_geoms = []
        finger_inner_geoms = []
        for finger_outer_subshapes, finger_inner_verts, finger_side in zip(
                finger_shapes, finger_inner_vertices, [-1, 1]):
            finger_xform = r.Transform()
            self.finger_xforms.append(finger_xform)
            for finger_subshape in finger_outer_subshapes:
                vertices = [(v.x, v.y) for v in finger_subshape.get_vertices()]
                finger_outer_geom = r.Poly(vertices, False)
                finger_outer_geom.color = robot_colour
                finger_outer_geom.add_transform(finger_xform)
                finger_outer_geoms.append(finger_outer_geom)
            for vertices in finger_inner_verts:
                finger_inner_geom = r.Poly(vertices, False)
                finger_inner_geom.color = light_robot_colour
                finger_inner_geom.add_transform(finger_xform)
                finger_inner_geoms.append(finger_inner_geom)
        for geom in finger_outer_geoms:
            self.viewer.add_geom(geom)
        for geom in finger_inner_geoms:
            self.viewer.add_geom(geom)

        # Eyes.
        eye_shapes = []
        self.pupil_transforms = []
        for x_sign in [-1, 1]:
            eye = r.make_circle(0.2 * self.radius, 100, outline=False)
            eye.color = (1.0, 1.0, 1.0)  # white color
            eye_base_transform = r.Transform(
                translation=(x_sign * 0.4 * self.radius, 0.3 * self.radius),
            )
            eye.add_transform(eye_base_transform)
            pupil = r.make_circle(0.12 * self.radius, 100, outline=False)
            pupil.color = (0.1, 0.1, 0.1)
            pupil_transform = r.Transform()
            pupil.add_transform(
                r.Transform(translation=(0, self.radius * 0.07)))
            pupil.add_transform(pupil_transform)
            pupil.add_transform(eye_base_transform)
            self.pupil_transforms.append(pupil_transform)
            eye_shapes.extend([eye, pupil])

        self.robot_xform = r.Transform()
        robot_compound = r.Compound([circ_body, *eye_shapes])
        robot_compound.add_transform(self.robot_xform)
        self.viewer.add_geom(robot_compound)

    def set_action(self, move_action):
        self.rel_turn_angle = 0.0
        self.target_speed = 0.0
        if move_action & RobotAction.UP:
            self.target_speed += 4.0 * self.radius
        if move_action & RobotAction.DOWN:
            self.target_speed -= 3.0 * self.radius
        if (move_action & RobotAction.UP) and (move_action & RobotAction.DOWN):
            self.target_speed = 0.0
        if move_action & RobotAction.LEFT:
            self.rel_turn_angle += 1.5
        if move_action & RobotAction.RIGHT:
            self.rel_turn_angle -= 1.5
        if (move_action & RobotAction.OPEN):
            # setting target for LEFT finger
            # (for right finger you'll need to flip across main axis)
            self.target_finger_angle = self.finger_rot_limit_outer
        elif move_action & RobotAction.CLOSE:
            self.target_finger_angle = -self.finger_rot_limit_inner

    def update(self, dt):
        # target heading
        self.control_body.angle = self.robot_body.angle + self.rel_turn_angle

        # target speed
        x_vel_vector = pm.vec2d.Vec2d(0.0, self.target_speed)
        vel_vector = self.robot_body.rotation_vector.cpvrotate(x_vel_vector)
        self.control_body.velocity = vel_vector

        ## close fingers
        # target finger positions, relative to body
        for finger_body, finger_motor, finger_side in zip(
                self.finger_bodies, self.finger_motors, [-1, 1]):
            rel_angle = finger_body.angle - self.robot_body.angle
            # for the left finger, the target angle is measured
            # counterclockwise; for the right, it's measured clockwise
            # (chipmunk is always counterclockwise)
            angle_error = rel_angle + finger_side * self.target_finger_angle
            target_rate = max(-1, min(1, angle_error * 10))
            if abs(target_rate) < 1e-4:
                target_rate = 0.0
            finger_motor.rate = target_rate

    def pre_draw(self):
        self.robot_xform.reset(
            translation=self.robot_body.position,
            rotation=self.robot_body.angle)

        for finger_xform, finger_body in zip(self.finger_xforms,
                                             self.finger_bodies):
            finger_xform.reset(
                translation=finger_body.position,
                rotation=finger_body.angle)

        for pupil_xform, pupil_body in zip(
            self.pupil_transforms, self.pupil_bodies):
            pupil_xform.reset(rotation=pupil_body.angle - self.robot_body.angle)

# #############################################################################
# Arena boundary
# #############################################################################


class ArenaBoundaries(Entity):
    """Handles physics of arena boundaries to keep everything in one place."""
    def __init__(self, left, right, top, bottom, seg_rad=1):
        self.left = left
        self.right = right
        self.top = top
        self.bottom = bottom
        self.seg_rad = seg_rad

    def setup(self, *args, **kwargs):
        super().setup(*args, **kwargs)

        # thick line segments around the edges
        arena_body = pm.Body(body_type=pm.Body.STATIC)
        rad = self.seg_rad
        points = [(self.left - rad, self.top + rad),
                  (self.right + rad, self.top + rad),
                  (self.right + rad, self.bottom - rad),
                  (self.left - rad, self.bottom - rad)]
        arena_segments = []
        for start_point, end_point in zip(points, points[1:] + points[:1]):
            segment = pm.Segment(arena_body, start_point, end_point, rad)
            segment.friction = 0.8
            arena_segments.append(segment)
        self.add_to_space(*arena_segments)

        width = self.right - self.left
        height = self.top - self.bottom
        arena_square = r.make_rect(width, height, True)
        arena_square.color = (1, 1, 1)
        arena_square.outline_color = COLOURS_RGB['grey']
        txty = (self.left + width / 2, self.bottom + height / 2)
        centre_xform = r.Transform(translation=txty)
        arena_square.add_transform(centre_xform)

        self.viewer.add_geom(arena_square)


# #############################################################################
# Pushable shapes
# #############################################################################


class ShapeType(str, enum.Enum):
    TRIANGLE = 'triangle'
    SQUARE = 'square'
    PENTAGON = 'pentagon'
    # hexagon is somewhat hard to distinguish from pentagon, and octagon is
    # very hard to distinguish from circle at low resolutions
    HEXAGON = 'hexagon'
    OCTAGON = 'octagon'
    CIRCLE = 'circle'
    STAR = 'star'


class ShapeColour(str, enum.Enum):
    RED = 'red'
    GREEN = 'green'
    BLUE = 'blue'
    YELLOW = 'yellow'


# limited set of types and colours to use for random generation
# (WARNING: not all benchmarks use the two arrays below! Some have used their
# own arrays so that changes to the base SHAPE_TYPES array don't break the
# benchmark's default shape layout.)
SHAPE_TYPES = np.asarray([
    ShapeType.SQUARE,
    ShapeType.PENTAGON,
    ShapeType.STAR,
    ShapeType.CIRCLE,
],
                         dtype='object')

# update the shape type for easier shapes
SHAPE_TYPES = np.asarray([
    ShapeType.SQUARE,
    ShapeType.TRIANGLE,
    ShapeType.CIRCLE,
],
                         dtype='object')

SHAPE_COLOURS = np.asarray([
    ShapeColour.RED,
    ShapeColour.GREEN,
    ShapeColour.BLUE,
    ShapeColour.YELLOW,
],
                           dtype='object')


class Shape(Entity):
    """A shape that can be pushed around."""
    def __init__(self,
                 shape_type,
                 colour_name,
                 shape_size,
                 init_pos,
                 init_angle,
                 mass=0.5,
                 easy_visuals=False):
        self.shape_type = shape_type
        # this "size" can be interpreted in different ways depending on the
        # shape type, but area of shape should increase quadratically in this
        # number regardless of shape type
        self.shape_size = shape_size
        self.colour_name = colour_name
        self.colour = COLOURS_RGB[self.colour_name]
        self.init_pos = init_pos
        self.init_angle = init_angle
        self.mass = mass
        self.easy_visuals = easy_visuals

    def reconstruct_signature(self):
        cls = type(self)
        kwargs = dict(shape_type=self.shape_type,
                      colour_name=self.colour_name,
                      shape_size=self.shape_size,
                      init_pos=self.shape_body.position,
                      init_angle=self.shape_body.angle,
                      mass=self.mass)
        return cls, kwargs

    def setup(self, *args, **kwargs):
        super().setup(*args, **kwargs)

        # Physics. This joint setup was taken form tank.py in the pymunk
        # examples.

        if self.shape_type == ShapeType.SQUARE:
            self.shape_body = body = pm.Body()
            body.position = self.init_pos
            body.angle = self.init_angle
            self.add_to_space(body)

            side_len = math.sqrt(math.pi) * self.shape_size
            shape = pm.Poly.create_box(
                body,
                (side_len, side_len),
                # slightly bevelled corners
                0.01 * side_len)
            # FIXME: why is this necessary? Do I need it for the others?
            shape.mass = self.mass
            shapes = [shape]
            del shape
        elif self.shape_type == ShapeType.CIRCLE:
            inertia = pm.moment_for_circle(self.mass, 0, self.shape_size,
                                           (0, 0))
            self.shape_body = body = pm.Body(self.mass, inertia)
            body.position = self.init_pos
            body.angle = self.init_angle
            self.add_to_space(body)
            shape = pm.Circle(body, self.shape_size, (0, 0))
            shapes = [shape]
            self.shape = shape
            # del shape
        elif self.shape_type == ShapeType.STAR:
            star_npoints = 5
            star_out_rad = 1.3 * self.shape_size
            star_in_rad = 0.5 * star_out_rad
            star_verts = gtools.compute_star_verts(star_npoints, star_out_rad,
                                                   star_in_rad)
            # create an exact convex decpomosition
            convex_parts = autogeom.convex_decomposition(
                star_verts + star_verts[:1], 0)
            star_hull = autogeom.to_convex_hull(star_verts, 1e-5)
            star_inertia = pm.moment_for_poly(self.mass, star_hull, (0, 0), 0)
            self.shape_body = body = pm.Body(self.mass, star_inertia)
            body.position = self.init_pos
            body.angle = self.init_angle
            self.add_to_space(body)
            shapes = []
            star_group = self.generate_group_id()
            for convex_part in convex_parts:
                shape = pm.Poly(body, convex_part)
                # avoid self-intersection with a shape filter
                shape.filter = pm.ShapeFilter(group=star_group)
                shapes.append(shape)
                del shape
        else:
            # these are free-form shapes b/c no helpers exist in Pymunk
            if self.shape_type == ShapeType.TRIANGLE:
                # shrink to make it look more sensible and easier to grasp
                factor = 0.8
                num_sides = 3
            elif self.shape_type == ShapeType.PENTAGON:
                factor = 1.0
                num_sides = 5
            elif self.shape_type == ShapeType.HEXAGON:
                factor = 1.0
                num_sides = 6
            elif self.shape_type == ShapeType.OCTAGON:
                factor = 1.0
                num_sides = 8
            else:
                raise NotImplementedError("haven't implemented",
                                          self.shape_type)
            side_len = factor * gtools.regular_poly_circ_rad_to_side_length(
                num_sides, self.shape_size)
            poly_verts = gtools.compute_regular_poly_verts(num_sides, side_len)
            inertia = pm.moment_for_poly(self.mass, poly_verts, (0, 0), 0)
            self.shape_body = body = pm.Body(self.mass, inertia)
            body.position = self.init_pos
            body.angle = self.init_angle
            self.add_to_space(body)
            shape = pm.Poly(body, poly_verts)
            shapes = [shape]
            del shape

        for shape in shapes:
            shape.friction = 0.5
            self.add_to_space(shape)

        trans_joint = pm.PivotJoint(self.space.static_body, body, (0, 0),
                                    (0, 0))
        trans_joint.max_bias = 0
        trans_joint.max_force = self.phys_vars.shape_trans_joint_max_force
        self.add_to_space(trans_joint)
        rot_joint = pm.GearJoint(self.space.static_body, body, 0.0, 1.0)
        rot_joint.max_bias = 0
        rot_joint.max_force = self.phys_vars.shape_rot_joint_max_force
        self.add_to_space(rot_joint)

        # Drawing
        geoms_outer = []
        if self.shape_type == ShapeType.SQUARE:
            if self.easy_visuals:
               geoms = [r.make_square(side_len, outline=True, label=self.label)]
            else:
                geoms = [r.make_square(side_len, outline=True)]
        elif self.shape_type == ShapeType.CIRCLE:
            if self.easy_visuals:
                geoms = [r.make_circle(self.shape_size, 100, True, label=self.label)]
            else:
                geoms = [r.make_circle(self.shape_size, 100, True)]
        elif self.shape_type == ShapeType.STAR:
            star_short_verts = gtools.compute_star_verts(
                star_npoints, star_out_rad - SHAPE_LINE_THICKNESS,
                star_in_rad - SHAPE_LINE_THICKNESS)
            short_convex_parts = autogeom.convex_decomposition(
                star_short_verts + star_short_verts[:1], 0)
            geoms = []
            coord = np.array([0.0, 0.0])
            for part in short_convex_parts:
                coord += np.mean(np.array(part), axis=0)
                geoms.append(r.Poly(part, outline=False))
            coord = coord / 6
            # create the label of star
            if self.easy_visuals:
                geoms.append(r.Poly(coord, outline=False, label=self.label))
            geoms_outer = []
            for part in convex_parts:
                geoms_outer.append(r.Poly(part, outline=False))
        elif self.shape_type == ShapeType.OCTAGON \
                or self.shape_type == ShapeType.HEXAGON \
                or self.shape_type == ShapeType.PENTAGON \
                or self.shape_type == ShapeType.TRIANGLE:
                if self.easy_visuals:
                    geoms = [r.Poly(poly_verts, outline=True, label=self.label)]
                else:
                    geoms = [r.Poly(poly_verts, outline=True)]
        else:
            raise NotImplementedError("haven't implemented", self.shape_type)

        if self.shape_type == ShapeType.STAR:
            for g in geoms_outer:
                if self.easy_visuals:
<<<<<<< HEAD
                    g.color = (0, 0, 0)
                else:
                    g.color = darken_rgb(self.colour)
=======
                    # set a black boundary line around the shape
                    g.color = (0, 0, 0)
                g.color = darken_rgb(self.colour)
>>>>>>> 296085d8
            for g in geoms:
                g.color = self.colour
        else:
            for g in geoms:
                g.color = self.colour
                if self.easy_visuals:
<<<<<<< HEAD
                    g.outline_color = (0, 0, 0)
                else:
                    g.outline_color = darken_rgb(self.colour)
=======
                     # set a black boundary line around the shape
                    g.outline_color = (0, 0, 0)
                g.outline_color = darken_rgb(self.colour)
>>>>>>> 296085d8

        self.shape_xform = r.Transform()
        shape_compound = r.Compound(geoms_outer + geoms)
        shape_compound.add_transform(self.shape_xform)
        self.viewer.add_geom(shape_compound)

    def pre_draw(self):
        self.shape_xform.reset(
            translation=self.shape_body.position,
            rotation=self.shape_body.angle)


# #############################################################################
# Sensor region for pushing shapes into.
# #############################################################################


class GoalRegion(Entity):
    """A goal region that the robot should push certain shapes into. It's up to
    the caller to figure out exactly which shapes & call methods for collision
    checking/scoring."""
    def __init__(self, x, y, h, w, colour_name):
        self.x = x
        self.y = y
        assert h > 0, w > 0
        self.h = h
        self.w = w
        self.colour_name = colour_name
        self.base_colour = COLOURS_RGB[colour_name]

    def reconstruct_signature(self):
        kwargs = dict(x=self.goal_body.position[0] - self.w / 2,
                      y=self.goal_body.position[1] + self.h / 2,
                      h=self.h,
                      w=self.w,
                      colour_name=self.colour_name)
        return type(self), kwargs

    def setup(self, *args, **kwargs):
        super().setup(*args, **kwargs)

        # the space only needs a sensor body
        self.goal_body = pm.Body(body_type=pm.Body.STATIC)
        self.goal_shape = pm.Poly.create_box(self.goal_body, (self.w, self.h))
        self.goal_shape.sensor = True
        self.goal_body.position = (self.x + self.w / 2, self.y - self.h / 2)
        self.add_to_space(self.goal_body, self.goal_shape)

        # Graphics.
        outer_colour = self.base_colour
        inner_colour = lighten_rgb(self.base_colour, times=2)
        inner_rect = r.make_rect(self.w, self.h, True, dashed=True)
        inner_rect.color = inner_colour
        inner_rect.outline_color = outer_colour
        self.goal_xform = r.Transform()
        inner_rect.add_transform(self.goal_xform)
        self.viewer.add_geom(inner_rect)

    def get_overlapping_ents(self,
                             ent_index,
                             contained=False,
                             com_overlap=False):
        """Get all entities overlapping this region.

        Args:
            ent_index (EntityIndex): index of entities to query over.
            contained (bool): set this to True to only return entities that are
                fully contained in the regions. Otherwise, if this is False,
                all entities that overlap the region at all will be returned.

        Returns:
            ents ([Entity]): list of entities intersecting the current one."""

        # first look up all overlapping shapes
        shape_results = self.space.shape_query(self.goal_shape)
        overlap_shapes = {r.shape for r in shape_results}

        # if necessary, do total containment check on shapes
        if contained:
            # This does a containment check based *only* on axis-aligned
            # bounding boxes. This is valid if our goal region is an
            # axis-aligned bounding box, but could lead to false positives if
            # the goal region were a different shape, or if it was rotated.
            goal_bb = self.goal_shape.bb
            overlap_shapes = {
                s
                for s in overlap_shapes if goal_bb.contains(s.bb)
            }
        if com_overlap:
            goal_bb = self.goal_shape.bb
            overlap_shapes = {
                s
                for s in overlap_shapes
                if goal_bb.contains_vect(s.body.position)
            }

        # now look up all indexed entities that own at least one overlapping
        # shape
        relevant_ents = set()
        for shape in overlap_shapes:
            try:
                ent = ent_index.entity_for(shape)
            except KeyError:
                # shape not in index
                continue
            relevant_ents.add(ent)

        # if necessary, filter the entities so that only those with *all*
        # shapes within the region (or with COMs of all bodies in the region)
        # are included
        if contained or com_overlap:
            new_relevant_ents = set()
            for relevant_ent in relevant_ents:
                shapes = set(ent_index.shapes_for(relevant_ent))
                if shapes <= overlap_shapes:
                    new_relevant_ents.add(relevant_ent)
            relevant_ents = new_relevant_ents

        return relevant_ents

    def pre_draw(self):
        self.goal_xform.reset(
            translation=self.goal_body.position,
            rotation=self.goal_body.angle)<|MERGE_RESOLUTION|>--- conflicted
+++ resolved
@@ -217,7 +217,7 @@
 
 class Robot(Entity):
     """Robot body controlled by the agent."""
-    def __init__(self, radius, init_pos, init_angle, mass=1.0):
+    def __init__(self, radius, init_pos, init_angle, mass=1.0, label = None):
         self.radius = radius
         self.init_pos = init_pos
         self.init_angle = init_angle
@@ -227,6 +227,7 @@
         # max angle from vertical on inner side and outer
         self.finger_rot_limit_outer = math.pi / 8
         self.finger_rot_limit_inner = 0.0
+        self.label = label
 
     def reconstruct_signature(self):
         cls = type(self)
@@ -237,8 +238,7 @@
         return cls, kwargs
 
     def setup(self, *args, **kwargs):
-        super().setup(*args, **kwargs)
-        
+        super().setup(*args, **kwargs, label=self.label)
         # physics setup, starting with main body
         # signature: moment_for_circle(mass, inner_rad, outer_rad, offset)
         inertia = pm.moment_for_circle(self.mass, 0, self.radius, (0, 0))
@@ -377,7 +377,7 @@
         # ======================================== #
 
         # Main robot body.
-        circ_body = r.make_circle(self.radius, 100, True)
+        circ_body = r.make_circle(self.radius, 100, True, label=self.label)
         robot_colour = COLOURS_RGB['grey']
         dark_robot_colour = darken_rgb(robot_colour)
         light_robot_colour = lighten_rgb(robot_colour, 4)
@@ -763,30 +763,18 @@
         if self.shape_type == ShapeType.STAR:
             for g in geoms_outer:
                 if self.easy_visuals:
-<<<<<<< HEAD
                     g.color = (0, 0, 0)
                 else:
                     g.color = darken_rgb(self.colour)
-=======
-                    # set a black boundary line around the shape
-                    g.color = (0, 0, 0)
-                g.color = darken_rgb(self.colour)
->>>>>>> 296085d8
             for g in geoms:
                 g.color = self.colour
         else:
             for g in geoms:
                 g.color = self.colour
                 if self.easy_visuals:
-<<<<<<< HEAD
                     g.outline_color = (0, 0, 0)
                 else:
                     g.outline_color = darken_rgb(self.colour)
-=======
-                     # set a black boundary line around the shape
-                    g.outline_color = (0, 0, 0)
-                g.outline_color = darken_rgb(self.colour)
->>>>>>> 296085d8
 
         self.shape_xform = r.Transform()
         shape_compound = r.Compound(geoms_outer + geoms)
@@ -808,7 +796,7 @@
     """A goal region that the robot should push certain shapes into. It's up to
     the caller to figure out exactly which shapes & call methods for collision
     checking/scoring."""
-    def __init__(self, x, y, h, w, colour_name):
+    def __init__(self, x, y, h, w, colour_name, easy_visuals=False):
         self.x = x
         self.y = y
         assert h > 0, w > 0
@@ -816,6 +804,7 @@
         self.w = w
         self.colour_name = colour_name
         self.base_colour = COLOURS_RGB[colour_name]
+        self.easy_visuals = easy_visuals
 
     def reconstruct_signature(self):
         kwargs = dict(x=self.goal_body.position[0] - self.w / 2,
@@ -825,8 +814,8 @@
                       colour_name=self.colour_name)
         return type(self), kwargs
 
-    def setup(self, *args, **kwargs):
-        super().setup(*args, **kwargs)
+    def setup(self, *args, label=None, **kwargs):
+        super().setup(*args, **kwargs,)
 
         # the space only needs a sensor body
         self.goal_body = pm.Body(body_type=pm.Body.STATIC)
@@ -834,11 +823,15 @@
         self.goal_shape.sensor = True
         self.goal_body.position = (self.x + self.w / 2, self.y - self.h / 2)
         self.add_to_space(self.goal_body, self.goal_shape)
+        self.label = label
 
         # Graphics.
         outer_colour = self.base_colour
         inner_colour = lighten_rgb(self.base_colour, times=2)
-        inner_rect = r.make_rect(self.w, self.h, True, dashed=True)
+        if self.easy_visuals:
+            inner_rect = r.make_rect(self.w, self.h, True, dashed=True, label=self.label, label_pos='corner')
+        else:
+            inner_rect = r.make_rect(self.w, self.h, True, dashed=True)
         inner_rect.color = inner_colour
         inner_rect.outline_color = outer_colour
         self.goal_xform = r.Transform()
