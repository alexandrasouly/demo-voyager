"""Tool for demonstrating MAGICAL and collecting demos."""

import collections
import datetime
import gzip
import os
import sys
import time

import click
import cloudpickle
import gym
import numpy as np
from pyglet.window import key

from magical.benchmarks import register_envs
from magical.entities import RobotAction as RA
from magical.saved_trajectories import MAGICALTrajectory


def get_unique_fn(env_name):
    now = datetime.datetime.now()
    time_str = now.strftime('%FT%H:%M:%S')
    return f"demo-{env_name}-{time_str}.pkl.gz"


class Accumulator:
    """Accumulates trajectory steps."""
    def __init__(self):
        self.partial_traj = []

    def add_step(self, step_dict):
        self.partial_traj.append(step_dict)

    def finish_trajectory(self):
        out_unstacked = collections.defaultdict(list)
        for step_d in self.partial_traj:
            for k, v in step_d.items():
                out_unstacked[k].append(v)
        out_stacked = {
            k: np.stack(v, axis=0)
            for k, v in out_unstacked.items()
        }
        self.partial_traj = []
        return MAGICALTrajectory(**out_stacked)


@click.command()
@click.option("--record",
              type=str,
              default=None,
              help="directory to record demos to, if any")
@click.option("--env-name",
              default='MoveToCorner-Demo-LoResStack-v0',
              help='name of environment')
@click.option("--print-spec/--no-print-spec",
              default=False,
              help="print env spec?")
<<<<<<< HEAD
@click.option("--auto-reset/--no-auto-reset",
              default=False,
              help="auto-reset on end of trajectory")
def main(record, env_name, print_spec, auto_reset):
=======
@click.option("--easy",
                default=False,
                is_flag=True,
                help="easier visuals for VLMs: fewer blocks, no pentagons, no yellow blocks, black outline and grid")
def main(record, env_name, print_spec, easy):
>>>>>>> 5e6e91df
    if record:
        record_dir = os.path.abspath(record)
        print(f"Will record demos to '{record_dir}'")
        os.makedirs(record_dir, exist_ok=True)
        traj_accum = Accumulator()

    register_envs()
    env = gym.make(env_name,easy_visuals=easy)
    try:
        obs = env.reset()
        if print_spec:
            print('\n')
            env.debug_print_entity_spec()
        was_done_on_prev_step = False
        if record:
            traj_accum.add_step({"obs": obs})
            started = False
            print("Will only start recording on first key press")
        else:
            started = True

        # Instantiate and open window.
        env.render(mode='human')

        # keys that are depressed will end up in key_map
        key_map = key.KeyStateHandler()
        env.viewer.window.push_handlers(key_map)

        # render loop
        spf = 1.0 / env.fps
        done = False
        while env.viewer.isopen:
            if key_map[key.R] or (done and auto_reset):
                # drop traj and don't save
                obs = env.reset()
                if print_spec:
                    print('\n')
                    env.debug_print_entity_spec()
                if record:
                    started = False
                    traj_accum = Accumulator()
                    traj_accum.add_step({"obs": obs})
                else:
                    started = True
                was_done_on_prev_step = False
                done = False

            # for limiting FPS
            frame_start = time.time()

            # movement and gripper keys
            act_flags = [RA.NONE, RA.NONE, RA.OPEN]
            if key_map[key.UP] and not key_map[key.DOWN]:
                act_flags[0] = RA.UP
            elif key_map[key.DOWN] and not key_map[key.UP]:
                act_flags[0] = RA.DOWN
            if key_map[key.LEFT] and not key_map[key.RIGHT]:
                act_flags[1] = RA.LEFT
            elif key_map[key.RIGHT] and not key_map[key.LEFT]:
                act_flags[1] = RA.RIGHT
            if key_map[key.SPACE]:
                # close gripper (otherwise it's open)
                act_flags[2] = RA.CLOSE
            # "flat" integer action
            action = env.flags_to_action(act_flags)
            was_started = started
            started = started or action != 0
            if started and not was_started:
                print("Detected non-null action, starting recording")

            if started:
                obs, rew, done, info = env.step(action)

                if done and not was_done_on_prev_step:
                    print(f"Done, score {info['eval_score']:.4g}/1.0")
                    final_score = round(info['eval_score'], 2)

                if record:
                    traj_accum.add_step({
                        "rews": rew,
                        "obs": obs,
                        "acts": action,
                        "infos": info,
                    })
                    if done and not was_done_on_prev_step:
                        traj = traj_accum.finish_trajectory()
                        new_path = os.path.join(record_dir,
                                                f'score-{final_score}-{get_unique_fn(env_name)}')
                        pickle_data = {
                            'env_name': env_name,
                            'trajectory': traj,
                            'score': info['eval_score'],
                        }
                        print(f"Saving trajectory ({len(traj.obs)} obs, "
                              f"{len(traj.acts)} actions, {len(traj.rews)} "
                              f"rews) to '{new_path}'")
                        with gzip.GzipFile(new_path, 'wb') as fp:
                            cloudpickle.dump(pickle_data, fp)

                # for things we only want to run the FIRST time the env gives
                # is a 'done' flag
                was_done_on_prev_step = done

            # render to screen
            env.render(mode='human')

            # wait for next frame
            elapsed = time.time() - frame_start
            if elapsed < spf:
                time.sleep(spf - elapsed)
    finally:
        # once done, close the window
        env.close()


if __name__ == '__main__':
    try:
        with main.make_context(sys.argv[0], sys.argv[1:]) as ctx:
            result = main.invoke(ctx)
    except click.ClickException as e:
        e.show()
        sys.exit(e.exit_code)
    except click.exceptions.Exit as e:
        sys.exit(e.exit_code)<|MERGE_RESOLUTION|>--- conflicted
+++ resolved
@@ -56,18 +56,11 @@
 @click.option("--print-spec/--no-print-spec",
               default=False,
               help="print env spec?")
-<<<<<<< HEAD
-@click.option("--auto-reset/--no-auto-reset",
-              default=False,
-              help="auto-reset on end of trajectory")
-def main(record, env_name, print_spec, auto_reset):
-=======
 @click.option("--easy",
                 default=False,
                 is_flag=True,
                 help="easier visuals for VLMs: fewer blocks, no pentagons, no yellow blocks, black outline and grid")
 def main(record, env_name, print_spec, easy):
->>>>>>> 5e6e91df
     if record:
         record_dir = os.path.abspath(record)
         print(f"Will record demos to '{record_dir}'")
