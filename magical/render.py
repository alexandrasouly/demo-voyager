--- conflicted
+++ resolved
@@ -10,7 +10,7 @@
 ArrayLike = Union[List[CoordType], Tuple[CoordType]]
 
 
-def make_rect(width: float, height: float, outline: bool, dashed: bool = False, label: str = None):
+def make_rect(width: float, height: float, outline: bool, dashed: bool = False, label: str = None, label_pos = None):
     rad_h = height / 2
     rad_w = width / 2
     points = [
@@ -23,6 +23,7 @@
         poly.dashed = True
     if label:
         poly.label = label
+        poly.label_pos = label_pos
     return poly
 
 
@@ -207,13 +208,14 @@
 class Poly(Geom):
     """A polygon defined by a list of vertices."""
 
-    def __init__(self, pts: ArrayLike, outline: bool, label = None):
+    def __init__(self, pts: ArrayLike, outline: bool, label = None, label_pos = None):
         super().__init__()
 
         self.outline = outline
         self.initial_pts = np.array(pts)
         self.dashed = False
         self.label = label
+        self.label_pos = label_pos
 
     def _render(self, surface: pygame.Surface):
         if isinstance(self.geom, tuple):
@@ -239,8 +241,10 @@
                     self._outline_color,
                     self.dashed
                 )
-
-        coord = np.mean(self.geom.tolist(), axis = 0)
+        if self.label_pos == "corner":
+            coord = [self.geom[0][0]+20, self.geom[0][1]+10]
+        else:
+            coord = np.mean(self.geom.tolist(), axis = 0)
         if self.label:
             self.draw_number(surface, coord, self.label)
 
@@ -257,14 +261,14 @@
 
         # Get the size of the text surface and create a white background surface of the same size
         text_rect = text_surface.get_rect(center=mid_point)
-        background_surface = pygame.Surface((text_rect.width, text_rect.height))
-        background_surface.fill((255, 255, 255))  # White color for the background
+        # background_surface = pygame.Surface((text_rect.width, text_rect.height))
+        # background_surface.fill((255, 255, 255))  # White color for the background
 
         # Position the background rectangle so that the text is centered on it
-        background_rect = background_surface.get_rect(center=mid_point)
-
-        # Blit the white background onto the surface first
-        surface.blit(background_surface, background_rect.topleft)
+        # background_rect = background_surface.get_rect(center=mid_point)
+
+        # # Blit the white background onto the surface first
+        # surface.blit(background_surface, background_rect.topleft)
 
         # Then blit the text surface onto the white background
         surface.blit(text_surface, text_rect.topleft)
@@ -404,13 +408,8 @@
         for i in range(1, 3):
             pygame.draw.line(self.screen, (0,0,0), (0, i * grid_size), (self.width, i * grid_size))
 
-<<<<<<< HEAD
         row_labels = ['1', '2', '3']
         col_labels = ['A', 'B', 'C']
-=======
-        row_labels = ['0', '1', '2']
-        col_labels = ['0', '1', '2']
->>>>>>> 296085d8
         pygame.font.init()
         font = pygame.font.SysFont(None, 35)
         for index, label in enumerate(row_labels):
@@ -427,10 +426,6 @@
             position = (index * grid_size + grid_size // 2 - text.get_width() // 2, self.height - text.get_height()+3)
             self.screen.blit(text, position)
 
-<<<<<<< HEAD
-
-=======
->>>>>>> 296085d8
     def set_bounds(self, left, right, bottom, top):
         assert right > left and top > bottom
         scale_x = self.width / (right - left)
@@ -484,14 +479,8 @@
         # Render the grid
         self.draw_grid()
         self.stack.push(self.transform)
-<<<<<<< HEAD
         # Render the rest of the entities
         for geom in self.geoms[1:]:
-=======
-    
-        for i in range(len(self.geoms)):
-            geom = self.geoms[i]
->>>>>>> 296085d8
             geom.render(self.screen, self.stack)
         if self.easy_visuals:
             self.draw_grid()
