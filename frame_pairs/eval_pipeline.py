--- conflicted
+++ resolved
@@ -777,13 +777,6 @@
                       # f'{this_dir}/Task3/60-frame-pairs',
                       # f'{this_dir}/Task3/180-frame-pairs',
                       ]
-<<<<<<< HEAD
-    output_folder = '/Users/alexandrasouly/code/chai/demo-voyager/frame_pairs/pick_majority'
-    # GOAL_FN = GetGoalFromSinglePrompt()
-    # GOAL_FN_KWARGS = {'output_folder': output_folder,'prompt_template': 'two_frame_short_goal_spec_label', 'temperature': 0.7, 'resolution': 'high', 'max_tokens': 1000}
-    GOAL_FN = GetGoalPickedFromDiffTemps()
-    GOAL_FN_KWARGS = {'output_folder': output_folder,'prompt_template': 'two_frame_short_goal_spec_label', 'temperatures': [0,0.2,0.5,0.7], 'resolution': 'high', 'max_tokens': 1000}
-=======
     output_folder = f'{this_dir}/quick_eval'
     # GOAL_FN = GetGoalFromSinglePrompt()
     # GOAL_FN_KWARGS = {'output_folder': '/Users/alexandrasouly/code/chai/magical/frame_pairs/alex_test','prompt_template': 'two_frame_short_goal_spec_label', 'temperature': 0, 'resolution': 'high', 'max_tokens': 1000}
@@ -797,7 +790,6 @@
         'resolution': 'high',
         'max_tokens': 1000,
     }
->>>>>>> 18180b47
     main(images_folders, GOAL_FN, GOAL_FN_KWARGS, output_folder)
 
 
